--- conflicted
+++ resolved
@@ -1,11 +1,7 @@
 
 [package]
 name = "adblock"
-<<<<<<< HEAD
-version = "0.1.6"
-=======
 version = "0.1.8"
->>>>>>> 3e84575c
 authors = ["Andrius Aucinas <aaucinas@brave.com>"]
 edition = "2018"
 
