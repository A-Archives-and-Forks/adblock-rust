
[package]
name = "adblock"
version = "0.1.25"
authors = ["Andrius Aucinas <aaucinas@brave.com>"]
edition = "2018"

description = "Native Rust module for Adblock Plus syntax (e.g. EasyList, EasyPrivacy) filter parsing and matching."
repository = "https://github.com/brave/adblock-rust/"
license = "MPL-2.0"
readme = "README.md"

exclude = [
    "data/requests.json",
    "data/matching-tests-requests.json",
    "data/ublock-matches.tsv",
    "data/easylist-parse-errors.log",
]


[dependencies]
addr = "0.2"
url = "1.7"
matches = "0.1"
lazy_static = "1.3"
regex = "1"
bitflags = "1.0"
itertools = "0.8"
idna = "0.1"
# fasthash = "0.4"
<<<<<<< HEAD
serde =  { version = "1.0", features = ["derive", "rc"] }
bincode = "1.1"
flate2 = "1"
seahash = "3"
=======
serde =  { version = "1.0.92", features = ["derive", "rc"] }
bincode = "1.1"
flate2 = { version = "1.0.9", features = ["rust_backend"], default-features = false }
seahash = "3"
twoway = "0.2"
base64 = "0.10"
rmp-serde = "0.13.7"
hashbrown = { version = "0.3", features = ["serde"], default-features = false }
lifeguard = { version = "0.6", optional = true }
>>>>>>> 47fc0535

# [target.'cfg(any(unix, windows))'.dependencies]
# rayon = "1.0"

[dev-dependencies]
criterion = "0.2"
csv = "1"
serde_json = "1.0"

[lib]
bench = false

[[bench]]
name = "bench_regex"
harness = false

[[bench]]
name = "bench_matching"
harness = false

[[bench]]
name = "bench_url"
harness = false

[[bench]]
name = "bench_rules"
harness = false

[features]
default = ["full-regex-handling", "object-pooling"]
full-domain-matching = [] # feature has no explicit dependencies
metrics = []
full-regex-handling = []
object-pooling = ["lifeguard"]<|MERGE_RESOLUTION|>--- conflicted
+++ resolved
@@ -28,12 +28,6 @@
 itertools = "0.8"
 idna = "0.1"
 # fasthash = "0.4"
-<<<<<<< HEAD
-serde =  { version = "1.0", features = ["derive", "rc"] }
-bincode = "1.1"
-flate2 = "1"
-seahash = "3"
-=======
 serde =  { version = "1.0.92", features = ["derive", "rc"] }
 bincode = "1.1"
 flate2 = { version = "1.0.9", features = ["rust_backend"], default-features = false }
@@ -43,7 +37,6 @@
 rmp-serde = "0.13.7"
 hashbrown = { version = "0.3", features = ["serde"], default-features = false }
 lifeguard = { version = "0.6", optional = true }
->>>>>>> 47fc0535
 
 # [target.'cfg(any(unix, windows))'.dependencies]
 # rayon = "1.0"
