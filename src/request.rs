--- conflicted
+++ resolved
@@ -193,16 +193,9 @@
             let mut tokens_cache = self.tokens.write().unwrap();
             let mut tokens: Vec<utils::Hash> = vec![];
 
-<<<<<<< HEAD
-            if let Some(h) = self.source_domain_hash { tokens.push(h) }
-            if let Some(h) = self.source_hostname_hash { 
-                if self.source_domain_hash != self.source_hostname_hash {
-                    tokens.push(h)
-=======
             if let Some(hashes) = self.source_hostname_hashes.as_ref() {
                 for h in hashes {
                     tokens.push(*h)
->>>>>>> b23857e4
                 }
             }
 
